/*
 * Copyright 1999-2018 Alibaba Group Holding Ltd.
 *
 * Licensed under the Apache License, Version 2.0 (the "License");
 * you may not use this file except in compliance with the License.
 * You may obtain a copy of the License at
 *
 *      http://www.apache.org/licenses/LICENSE-2.0
 *
 * Unless required by applicable law or agreed to in writing, software
 * distributed under the License is distributed on an "AS IS" BASIS,
 * WITHOUT WARRANTIES OR CONDITIONS OF ANY KIND, either express or implied.
 * See the License for the specific language governing permissions and
 * limitations under the License.
 */

package com.alibaba.nacos.naming.consistency;

import com.alibaba.nacos.naming.pojo.Record;

import java.io.Serializable;
import java.util.concurrent.atomic.AtomicLong;

/**
 * Naming data.
 *
 * @author nacos
 */
public class Datum<T extends Record> implements Serializable {
    
    private static final long serialVersionUID = -2525482315889753720L;
    
    public String key;
    
    public T value;
    
    public AtomicLong timestamp = new AtomicLong(0L);
    
<<<<<<< HEAD
=======
    /**
     * Create datum.
     *
     * @param key   key of datum
     * @param value value of datum
     * @param <T>   Types of value
     * @return new datum
     */
>>>>>>> ea515428
    public static <T extends Record> Datum createDatum(final String key, final T value) {
        Datum datum = new Datum();
        datum.key = key;
        datum.value = value;
        return datum;
    }
}<|MERGE_RESOLUTION|>--- conflicted
+++ resolved
@@ -36,8 +36,6 @@
     
     public AtomicLong timestamp = new AtomicLong(0L);
     
-<<<<<<< HEAD
-=======
     /**
      * Create datum.
      *
@@ -46,7 +44,6 @@
      * @param <T>   Types of value
      * @return new datum
      */
->>>>>>> ea515428
     public static <T extends Record> Datum createDatum(final String key, final T value) {
         Datum datum = new Datum();
         datum.key = key;
