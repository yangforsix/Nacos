/*
 * Copyright 1999-2018 Alibaba Group Holding Ltd.
 *
 * Licensed under the Apache License, Version 2.0 (the "License");
 * you may not use this file except in compliance with the License.
 * You may obtain a copy of the License at
 *
 *      http://www.apache.org/licenses/LICENSE-2.0
 *
 * Unless required by applicable law or agreed to in writing, software
 * distributed under the License is distributed on an "AS IS" BASIS,
 * WITHOUT WARRANTIES OR CONDITIONS OF ANY KIND, either express or implied.
 * See the License for the specific language governing permissions and
 * limitations under the License.
 */
package com.alibaba.nacos.api.config.filter;

/**
 * Config Context Interface
 *
 * @author Nacos
 */
public interface IConfigContext {
    /**
<<<<<<< HEAD
     * get context param by key
=======
     * get context by key
>>>>>>> c5e18804
     *
     * @param key
     * @return context
     */
    Object getParameter(String key);

    /**
<<<<<<< HEAD
     * set context param
=======
     * set context
>>>>>>> c5e18804
     *
     * @param key   key
     * @param value value
     */
    void setParameter(String key, Object value);
}<|MERGE_RESOLUTION|>--- conflicted
+++ resolved
@@ -22,11 +22,7 @@
  */
 public interface IConfigContext {
     /**
-<<<<<<< HEAD
-     * get context param by key
-=======
-     * get context by key
->>>>>>> c5e18804
+     * Get context param by key
      *
      * @param key
      * @return context
@@ -34,11 +30,7 @@
     Object getParameter(String key);
 
     /**
-<<<<<<< HEAD
-     * set context param
-=======
-     * set context
->>>>>>> c5e18804
+     * Set context param
      *
      * @param key   key
      * @param value value
