/*
 * Copyright 1999-2018 Alibaba Group Holding Ltd.
 *
 * Licensed under the Apache License, Version 2.0 (the "License");
 * you may not use this file except in compliance with the License.
 * You may obtain a copy of the License at
 *
 *      http://www.apache.org/licenses/LICENSE-2.0
 *
 * Unless required by applicable law or agreed to in writing, software
 * distributed under the License is distributed on an "AS IS" BASIS,
 * WITHOUT WARRANTIES OR CONDITIONS OF ANY KIND, either express or implied.
 * See the License for the specific language governing permissions and
 * limitations under the License.
 */
package com.alibaba.nacos.client.naming.net;

import com.alibaba.nacos.client.naming.utils.IoUtils;
import com.alibaba.nacos.client.naming.utils.StringUtils;
import com.google.common.net.HttpHeaders;

import java.io.IOException;
import java.io.InputStream;
import java.io.UnsupportedEncodingException;
import java.net.HttpURLConnection;
import java.net.InetAddress;
import java.net.URL;
import java.net.URLEncoder;
import java.util.*;
import java.util.zip.GZIPInputStream;

import static com.alibaba.nacos.client.utils.LogUtils.*;

/**
 * @author <a href="mailto:zpf.073@gmail.com">nkorange</a>
 */
public class HttpClient {

    public static final int TIME_OUT_MILLIS = Integer
        .getInteger("com.alibaba.nacos.client.naming.ctimeout", 50000);
    public static final int CON_TIME_OUT_MILLIS = Integer
        .getInteger("com.alibaba.nacos.client.naming.ctimeout", 3000);
    private static final boolean ENABLE_HTTPS = Boolean
        .getBoolean("com.alibaba.nacos.client.naming.tls.enable");

    private static final String POST = "POST";
    private static final String PUT = "PUT";

    static {
        // limit max redirection
        System.setProperty("http.maxRedirects", "5");
    }

    public static String getPrefix() {
        if (ENABLE_HTTPS) {
            return "https://";
        }

        return "http://";

    }

    public static HttpResult httpGet(String url, List<String> headers,
                                     Map<String, String> paramValues, String encoding) {
        return request(url, headers, paramValues, encoding, "GET");
    }

    public static HttpResult request(String url, List<String> headers,
                                     Map<String, String> paramValues, String encoding, String method) {
        HttpURLConnection conn = null;
        try {
            String encodedContent = encodingParams(paramValues, encoding);
            url += (null == encodedContent) ? "" : ("?" + encodedContent);

            conn = (HttpURLConnection) new URL(url).openConnection();

            setHeaders(conn, headers, encoding);
            conn.setConnectTimeout(CON_TIME_OUT_MILLIS);
            conn.setReadTimeout(TIME_OUT_MILLIS);
            conn.setRequestMethod(method);
            conn.setDoOutput(true);
            if (POST.equals(method) || PUT.equals(method)) {
                // fix: apache http nio framework must set some content to request body
                byte[] b = encodedContent.getBytes();
                conn.setRequestProperty("Content-Length", String.valueOf(b.length));
                conn.getOutputStream().write(b, 0, b.length);
                conn.getOutputStream().flush();
                conn.getOutputStream().close();
            }
            conn.connect();
            NAMING_LOGGER.debug("Request from server: " + url);
            return getResult(conn);
        } catch (Exception e) {
            try {
                if (conn != null) {
<<<<<<< HEAD
                    LogUtils.LOG.warn(
                        "failed to request " + conn.getURL() + " from " + InetAddress
                            .getByName(conn.getURL().getHost()).getHostAddress());
                }
            } catch (Exception e1) {
                LogUtils.LOG.error("NA", "failed to request ", e1);
                // ignore
=======
                    NAMING_LOGGER.warn("failed to request " + conn.getURL() + " from "
                            + InetAddress.getByName(conn.getURL().getHost()).getHostAddress());
                }
            } catch (Exception e1) {
                NAMING_LOGGER.error("NA", "failed to request ", e1);
                //ignore
>>>>>>> 9641ea81
            }

            NAMING_LOGGER.error("NA", "failed to request ", e);

            return new HttpResult(500, e.toString(),
                Collections.<String, String>emptyMap());
        } finally {
            if (conn != null) {
                conn.disconnect();
            }
        }
    }

    private static HttpResult getResult(HttpURLConnection conn) throws IOException {
        int respCode = conn.getResponseCode();

        InputStream inputStream;
        if (HttpURLConnection.HTTP_OK == respCode
            || HttpURLConnection.HTTP_NOT_MODIFIED == respCode) {
            inputStream = conn.getInputStream();
        } else {
            inputStream = conn.getErrorStream();
        }

        Map<String, String> respHeaders = new HashMap<String, String>(
            conn.getHeaderFields().size());
        for (Map.Entry<String, List<String>> entry : conn.getHeaderFields().entrySet()) {
            respHeaders.put(entry.getKey(), entry.getValue().get(0));
        }

        String encodingGzip = "gzip";

        if (encodingGzip.equals(respHeaders.get(HttpHeaders.CONTENT_ENCODING))) {
            inputStream = new GZIPInputStream(inputStream);
        }

        return new HttpResult(respCode, IoUtils.toString(inputStream, getCharset(conn)),
            respHeaders);
    }

    private static String getCharset(HttpURLConnection conn) {
        String contentType = conn.getContentType();
        if (StringUtils.isEmpty(contentType)) {
            return "UTF-8";
        }

        String[] values = contentType.split(";");
        if (values.length == 0) {
            return "UTF-8";
        }

        String charset = "UTF-8";
        for (String value : values) {
            value = value.trim();

            if (value.toLowerCase().startsWith("charset=")) {
                charset = value.substring("charset=".length());
            }
        }

        return charset;
    }

    private static void setHeaders(HttpURLConnection conn, List<String> headers,
                                   String encoding) {
        if (null != headers) {
            for (Iterator<String> iter = headers.iterator(); iter.hasNext(); ) {
                conn.addRequestProperty(iter.next(), iter.next());
            }
        }

        conn.addRequestProperty("Content-Type",
            "application/x-www-form-urlencoded;charset=" + encoding);
        conn.addRequestProperty("Accept-Charset", encoding);
    }

    private static String encodingParams(Map<String, String> params, String encoding)
        throws UnsupportedEncodingException {
        if (null == params) {
            return null;
        }
        params.put("encoding", encoding);
        StringBuilder sb = new StringBuilder();

        for (Map.Entry<String, String> entry : params.entrySet()) {
            if (StringUtils.isEmpty(entry.getValue())) {
                continue;
            }

            sb.append(entry.getKey()).append("=");
            sb.append(URLEncoder.encode(entry.getValue(), encoding));
            sb.append("&");
        }

        if (sb.length() > 0) {
            sb = sb.deleteCharAt(sb.length() - 1);
        }
        return sb.toString();
    }

    public static class HttpResult {
        final public int code;
        final public String content;
        final private Map<String, String> respHeaders;

        public HttpResult(int code, String content, Map<String, String> respHeaders) {
            this.code = code;
            this.content = content;
            this.respHeaders = respHeaders;
        }

        public String getHeader(String name) {
            return respHeaders.get(name);
        }
    }
}<|MERGE_RESOLUTION|>--- conflicted
+++ resolved
@@ -16,6 +16,7 @@
 package com.alibaba.nacos.client.naming.net;
 
 import com.alibaba.nacos.client.naming.utils.IoUtils;
+import com.alibaba.nacos.client.naming.utils.LogUtils;
 import com.alibaba.nacos.client.naming.utils.StringUtils;
 import com.google.common.net.HttpHeaders;
 
@@ -60,13 +61,11 @@
 
     }
 
-    public static HttpResult httpGet(String url, List<String> headers,
-                                     Map<String, String> paramValues, String encoding) {
+    public static HttpResult httpGet(String url, List<String> headers, Map<String, String> paramValues, String encoding) {
         return request(url, headers, paramValues, encoding, "GET");
     }
 
-    public static HttpResult request(String url, List<String> headers,
-                                     Map<String, String> paramValues, String encoding, String method) {
+    public static HttpResult request(String url, List<String> headers, Map<String, String> paramValues, String encoding, String method) {
         HttpURLConnection conn = null;
         try {
             String encodedContent = encodingParams(paramValues, encoding);
@@ -93,28 +92,17 @@
         } catch (Exception e) {
             try {
                 if (conn != null) {
-<<<<<<< HEAD
-                    LogUtils.LOG.warn(
-                        "failed to request " + conn.getURL() + " from " + InetAddress
-                            .getByName(conn.getURL().getHost()).getHostAddress());
-                }
-            } catch (Exception e1) {
-                LogUtils.LOG.error("NA", "failed to request ", e1);
-                // ignore
-=======
                     NAMING_LOGGER.warn("failed to request " + conn.getURL() + " from "
                             + InetAddress.getByName(conn.getURL().getHost()).getHostAddress());
                 }
             } catch (Exception e1) {
                 NAMING_LOGGER.error("NA", "failed to request ", e1);
                 //ignore
->>>>>>> 9641ea81
             }
 
             NAMING_LOGGER.error("NA", "failed to request ", e);
 
-            return new HttpResult(500, e.toString(),
-                Collections.<String, String>emptyMap());
+            return new HttpResult(500, e.toString(), Collections.<String, String>emptyMap());
         } finally {
             if (conn != null) {
                 conn.disconnect();
@@ -127,14 +115,13 @@
 
         InputStream inputStream;
         if (HttpURLConnection.HTTP_OK == respCode
-            || HttpURLConnection.HTTP_NOT_MODIFIED == respCode) {
+                || HttpURLConnection.HTTP_NOT_MODIFIED == respCode) {
             inputStream = conn.getInputStream();
         } else {
             inputStream = conn.getErrorStream();
         }
 
-        Map<String, String> respHeaders = new HashMap<String, String>(
-            conn.getHeaderFields().size());
+        Map<String, String> respHeaders = new HashMap<String, String>(conn.getHeaderFields().size());
         for (Map.Entry<String, List<String>> entry : conn.getHeaderFields().entrySet()) {
             respHeaders.put(entry.getKey(), entry.getValue().get(0));
         }
@@ -145,8 +132,7 @@
             inputStream = new GZIPInputStream(inputStream);
         }
 
-        return new HttpResult(respCode, IoUtils.toString(inputStream, getCharset(conn)),
-            respHeaders);
+        return new HttpResult(respCode, IoUtils.toString(inputStream, getCharset(conn)), respHeaders);
     }
 
     private static String getCharset(HttpURLConnection conn) {
@@ -172,24 +158,24 @@
         return charset;
     }
 
-    private static void setHeaders(HttpURLConnection conn, List<String> headers,
-                                   String encoding) {
+    private static void setHeaders(HttpURLConnection conn, List<String> headers, String encoding) {
         if (null != headers) {
             for (Iterator<String> iter = headers.iterator(); iter.hasNext(); ) {
                 conn.addRequestProperty(iter.next(), iter.next());
             }
         }
 
-        conn.addRequestProperty("Content-Type",
-            "application/x-www-form-urlencoded;charset=" + encoding);
+        conn.addRequestProperty("Content-Type", "application/x-www-form-urlencoded;charset="
+                + encoding);
         conn.addRequestProperty("Accept-Charset", encoding);
     }
 
     private static String encodingParams(Map<String, String> params, String encoding)
-        throws UnsupportedEncodingException {
-        if (null == params) {
+            throws UnsupportedEncodingException {
+        if (null == params || params.isEmpty()) {
             return null;
         }
+
         params.put("encoding", encoding);
         StringBuilder sb = new StringBuilder();
 
