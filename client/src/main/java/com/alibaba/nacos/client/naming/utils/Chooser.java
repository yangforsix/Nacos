--- conflicted
+++ resolved
@@ -138,14 +138,9 @@
             }
 
             double doublePrecisionDelta = 0.0001;
-<<<<<<< HEAD
-            if (index != 0 && (Math.abs(weights[index - 1] - 1) >= doublePrecisionDelta)) {
-                throw new IllegalStateException(
-                    "Cumulative Weight caculate wrong , the sum of probabilities does not equals 1.");
-=======
+
             if (index == 0 || (Math.abs(weights[index - 1] - 1) < doublePrecisionDelta)) {
                 return;
->>>>>>> 6312a32c
             }
             throw new IllegalStateException("Cumulative Weight caculate wrong , the sum of probabilities does not equals 1.");
         }
