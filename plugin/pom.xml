--- conflicted
+++ resolved
@@ -32,11 +32,8 @@
     <modules>
         <module>auth</module>
         <module>encryption</module>
-<<<<<<< HEAD
+        <module>trace</module>
         <module>datasource</module>
-=======
-        <module>trace</module>
->>>>>>> 7a23c568
     </modules>
     <packaging>pom</packaging>
 
